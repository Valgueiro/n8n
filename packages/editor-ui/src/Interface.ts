--- conflicted
+++ resolved
@@ -533,14 +533,11 @@
 	instanceId: string;
 	personalizationSurvey?: IPersonalizationSurvey;
 	telemetry: ITelemetrySettings;
-<<<<<<< HEAD
 	userManagement?: {
 		enabled: boolean;
 		hasOwner: boolean;
 	};
-=======
 	defaultLocale: string;
->>>>>>> de971de2
 }
 
 export interface IWorkflowSettings extends IWorkflowSettingsWorkflow {
