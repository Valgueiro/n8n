--- conflicted
+++ resolved
@@ -55,11 +55,8 @@
 import type { Component } from 'vue';
 import type { Scope } from '@n8n/permissions';
 import type { NotificationOptions as ElementNotificationOptions } from 'element-plus';
-<<<<<<< HEAD
 import type { ProjectSharingData } from '@/features/projects/projects.types';
-=======
 import type { Connection } from '@jsplumb/core';
->>>>>>> 695e7626
 
 export * from 'n8n-design-system/types';
 
