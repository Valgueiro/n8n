<template>
	<div :class="$style.actionsGroup">
		<n8n-icon-button
			v-if="noSelection"
			:title="i18n.baseText('runData.copyToClipboard')"
			icon="copy"
			type="tertiary"
			:circle="false"
			@click="handleCopyClick({ command: 'value' })"
		/>
		<el-dropdown v-else trigger="click" @command="handleCopyClick">
			<span class="el-dropdown-link">
				<n8n-icon-button
					:title="i18n.baseText('runData.copyToClipboard')"
					icon="copy"
					type="tertiary"
					:circle="false"
				/>
			</span>
			<template #dropdown>
				<el-dropdown-menu>
					<el-dropdown-item :command="{ command: 'value' }">
						{{ i18n.baseText('runData.copyValue') }}
					</el-dropdown-item>
					<el-dropdown-item :command="{ command: 'itemPath' }" divided>
						{{ i18n.baseText('runData.copyItemPath') }}
					</el-dropdown-item>
					<el-dropdown-item :command="{ command: 'parameterPath' }">
						{{ i18n.baseText('runData.copyParameterPath') }}
					</el-dropdown-item>
				</el-dropdown-menu>
			</template>
		</el-dropdown>
	</div>
</template>

<script lang="ts">
import { defineComponent } from 'vue';
import type { PropType } from 'vue';
import { mapStores, storeToRefs } from 'pinia';
import jp from 'jsonpath';
import type { INodeUi } from '@/Interface';
import type { IDataObject } from 'n8n-workflow';
<<<<<<< HEAD
import { pinData } from '@/mixins/pinData';
=======
import { genericHelpers } from '@/mixins/genericHelpers';
>>>>>>> b50d8058
import { clearJsonKey, convertPath } from '@/utils/typesUtils';
import { executionDataToJson } from '@/utils/nodeTypesUtils';
import { useWorkflowsStore } from '@/stores/workflows.store';
import { useNDVStore } from '@/stores/ndv.store';
import { useNodeHelpers } from '@/composables/useNodeHelpers';
import { useToast } from '@/composables/useToast';
import { useI18n } from '@/composables/useI18n';
import { nonExistingJsonPath } from '@/constants';
import { useClipboard } from '@/composables/useClipboard';
<<<<<<< HEAD
import { useNodeTypesStore } from '@/stores/nodeTypes.store';
import { useSourceControlStore } from '@/stores/sourceControl.store';
=======
import { usePinnedData } from '@/composables/usePinnedData';
>>>>>>> b50d8058

type JsonPathData = {
	path: string;
	startPath: string;
};

export default defineComponent({
	name: 'RunDataJsonActions',
<<<<<<< HEAD
	mixins: [pinData],
=======
	mixins: [genericHelpers],
>>>>>>> b50d8058
	props: {
		node: {
			type: Object as PropType<INodeUi>,
		},
		paneType: {
			type: String,
		},
		sessionId: {
			type: String,
		},
		currentOutputIndex: {
			type: Number,
		},
		runIndex: {
			type: Number,
		},
		displayMode: {
			type: String,
		},
		distanceFromActive: {
			type: Number,
		},
		selectedJsonPath: {
			type: String,
			default: nonExistingJsonPath,
		},
		jsonData: {
			type: Array as PropType<IDataObject[]>,
			required: true,
		},
	},
	setup() {
		const ndvStore = useNDVStore();
		const i18n = useI18n();
		const nodeHelpers = useNodeHelpers();
		const clipboard = useClipboard();
		const { activeNode } = storeToRefs(ndvStore);
		const pinnedData = usePinnedData(activeNode);

		return {
			i18n,
			nodeHelpers,
			clipboard,
			pinnedData,
			...useToast(),
		};
	},
	computed: {
		...mapStores(useNodeTypesStore, useNDVStore, useWorkflowsStore, useSourceControlStore),
		isReadOnlyRoute() {
			return this.$route?.meta?.readonly === true;
		},
		activeNode(): INodeUi | null {
			return this.ndvStore.activeNode;
		},
		noSelection() {
			return this.selectedJsonPath === nonExistingJsonPath;
		},
		normalisedJsonPath(): string {
			return this.noSelection ? '[""]' : this.selectedJsonPath;
		},
	},
	methods: {
		getJsonValue(): string {
			let selectedValue = jp.query(this.jsonData, `$${this.normalisedJsonPath}`)[0];
			if (this.noSelection) {
				const inExecutionsFrame =
					window !== window.parent && window.parent.location.pathname.includes('/executions');

				if (this.pinnedData.hasData.value && !inExecutionsFrame) {
					selectedValue = clearJsonKey(this.pinnedData.data.value as object);
				} else {
					selectedValue = executionDataToJson(
						this.nodeHelpers.getNodeInputData(this.node, this.runIndex, this.currentOutputIndex),
					);
				}
			}

			let value = '';
			if (typeof selectedValue === 'object') {
				value = JSON.stringify(selectedValue, null, 2);
			} else {
				value = selectedValue.toString();
			}

			return value;
		},
		getJsonItemPath(): JsonPathData {
			const newPath = convertPath(this.normalisedJsonPath);
			let startPath = '';
			let path = '';

			const pathParts = newPath.split(']');
			const index = pathParts[0].slice(1);
			path = pathParts.slice(1).join(']');
			startPath = `$item(${index}).$node["${this.node!.name}"].json`;

			return { path, startPath };
		},
		getJsonParameterPath(): JsonPathData {
			const newPath = convertPath(this.normalisedJsonPath);
			const path = newPath.split(']').slice(1).join(']');
			let startPath = `$node["${this.node!.name}"].json`;

			if (this.distanceFromActive === 1) {
				startPath = '$json';
			}

			return { path, startPath };
		},
		handleCopyClick(commandData: { command: string }) {
			let value: string;
			if (commandData.command === 'value') {
				value = this.getJsonValue();

				this.showToast({
					title: this.i18n.baseText('runData.copyValue.toast'),
					message: '',
					type: 'success',
					duration: 2000,
				});
			} else {
				let startPath = '';
				let path = '';
				if (commandData.command === 'itemPath') {
					const jsonItemPath = this.getJsonItemPath();
					startPath = jsonItemPath.startPath;
					path = jsonItemPath.path;

					this.showToast({
						title: this.i18n.baseText('runData.copyItemPath.toast'),
						message: '',
						type: 'success',
						duration: 2000,
					});
				} else if (commandData.command === 'parameterPath') {
					const jsonParameterPath = this.getJsonParameterPath();
					startPath = jsonParameterPath.startPath;
					path = jsonParameterPath.path;

					this.showToast({
						title: this.i18n.baseText('runData.copyParameterPath.toast'),
						message: '',
						type: 'success',
						duration: 2000,
					});
				}
				if (!path.startsWith('[') && !path.startsWith('.') && path) {
					path += '.';
				}
				value = `{{ ${startPath + path} }}`;
			}

			const copyType = {
				value: 'selection',
				itemPath: 'item_path',
				parameterPath: 'parameter_path',
			}[commandData.command];

			this.$telemetry.track('User copied ndv data', {
				node_type: this.activeNode.type,
				session_id: this.sessionId,
				run_index: this.runIndex,
				view: 'json',
				copy_type: copyType,
				workflow_id: this.workflowsStore.workflowId,
				pane: this.paneType,
				in_execution_log: this.isReadOnlyRoute,
			});

			void this.clipboard.copy(value);
		},
	},
});
</script>

<style lang="scss" module>
.actionsGroup {
	position: sticky;
	height: 0;
	overflow: visible;
	z-index: 10;
	top: 0;
	padding-right: var(--spacing-s);
	opacity: 0;
	transition: opacity 0.3s ease;
	text-align: right;
}
</style><|MERGE_RESOLUTION|>--- conflicted
+++ resolved
@@ -41,11 +41,6 @@
 import jp from 'jsonpath';
 import type { INodeUi } from '@/Interface';
 import type { IDataObject } from 'n8n-workflow';
-<<<<<<< HEAD
-import { pinData } from '@/mixins/pinData';
-=======
-import { genericHelpers } from '@/mixins/genericHelpers';
->>>>>>> b50d8058
 import { clearJsonKey, convertPath } from '@/utils/typesUtils';
 import { executionDataToJson } from '@/utils/nodeTypesUtils';
 import { useWorkflowsStore } from '@/stores/workflows.store';
@@ -55,12 +50,9 @@
 import { useI18n } from '@/composables/useI18n';
 import { nonExistingJsonPath } from '@/constants';
 import { useClipboard } from '@/composables/useClipboard';
-<<<<<<< HEAD
 import { useNodeTypesStore } from '@/stores/nodeTypes.store';
 import { useSourceControlStore } from '@/stores/sourceControl.store';
-=======
 import { usePinnedData } from '@/composables/usePinnedData';
->>>>>>> b50d8058
 
 type JsonPathData = {
 	path: string;
@@ -69,11 +61,6 @@
 
 export default defineComponent({
 	name: 'RunDataJsonActions',
-<<<<<<< HEAD
-	mixins: [pinData],
-=======
-	mixins: [genericHelpers],
->>>>>>> b50d8058
 	props: {
 		node: {
 			type: Object as PropType<INodeUi>,
