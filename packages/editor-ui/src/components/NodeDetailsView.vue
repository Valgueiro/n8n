--- conflicted
+++ resolved
@@ -670,11 +670,7 @@
 		width="auto"
 		:append-to="`#${APP_MODALS_ELEMENT_ID}`"
 		data-test-id="ndv"
-<<<<<<< HEAD
-		:z-index="1800"
-=======
 		:z-index="APP_Z_INDEXES.NDV"
->>>>>>> 3f30a08c
 		:data-has-output-connection="hasOutputConnection"
 	>
 		<n8n-tooltip
