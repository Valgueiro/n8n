<template>
	<div
		:class="{
			['resource-locator']: true,
			[$style['resource-locator']]: true,
			[$style['multiple-modes']]: hasMultipleModes,
		}"
	>
		<div
			v-if="hasMultipleModes"
			:class="$style['mode-selector']"
		>
			<n8n-select
				v-model="selectedMode"
				filterable
				:size="inputSize"
				:disabled="isReadOnly"
				@change="onModeSelected"
			>
				<n8n-option
					v-for="mode in parameter.modes"
					:key="mode.name"
					:label="$locale.baseText(getModeLabel(mode.name)) || mode.displayName"
					:value="mode.name"
					:disabled="isValueExpression && mode.name === 'list'"
					:title="isValueExpression && mode.name === 'list' ? $locale.baseText('resourceLocator.modeSelector.listMode.disabled.title') : ''"
				>
				</n8n-option>
			</n8n-select>
		</div>
		<div :class="$style['input-container']">
			<DraggableTarget
				type="mapping"
				:disabled="hasOnlyListMode"
				:sticky="true"
				:stickyOffset="4"
				@drop="onDrop"
			>
<<<<<<< HEAD
				<n8n-input
					v-if="isValueExpression || droppable || forceShowExpression"
					type="text"
					:size="inputSize"
					:value="activeDrop || forceShowExpression ? '' : expressionDisplayValue"
					:title="displayTitle"
					@keydown.stop
				/>
				<n8n-input
					v-else
					ref="inputField"
					v-model="tempValue"
					:size="inputSize"
					type="text"
					:value="displayValue"
					:disabled="isReadOnly"
					:readonly="selectedMode === 'list'"
					:title="displayTitle"
					:placeholder="currentMode.placeholder ? currentMode.placeholder : ''"
					@change="onInputChange"
					@keydown.stop
					@focus="onFocus"
					@blur="onBlur"
					@click.native="listModeDropDownToggle"
				>
					<div slot="suffix" :class="$style['list-mode-icon-contapiner']">
						<i
							v-if="currentMode.name === 'list'"
							:class="{
								['el-input__icon']: true,
								['el-icon-arrow-down']: true,
								[$style['select-icon']]: true,
								[$style['is-reverse']]: listModeDropdownOpen
							}"
						></i>
					</div>
				</n8n-input>
=======
				<template v-slot="{ droppable, activeDrop }">
					<div :class="{
						...inputClasses,
						[$style['droppable']]: droppable,
						[$style['activeDrop']]: activeDrop,
					}">
						<n8n-input
							v-if="isValueExpression || droppable || forceShowExpression"
							type="text"
							:size="inputSize"
							:value="activeDrop || forceShowExpression ? '' : expressionDisplayValue"
							:title="displayTitle"
							@keydown.stop
						/>
						<n8n-input
							v-else
							ref="inputField"
							v-model="tempValue"
							:class="{
								['droppable']: droppable,
								['activeDrop']: activeDrop,
							}"
							:size="inputSize"
							:value="displayValue"
							:disabled="isReadOnly"
							:title="displayTitle"
							:placeholder="currentMode.placeholder ? currentMode.placeholder : ''"
							type="text"
							@change="onInputChange"
							@keydown.stop
							@focus="onFocus"
							@blur="onBlur"
						>
						</n8n-input>
					</div>
				</template>
>>>>>>> 6adce049
			</DraggableTarget>
			<parameter-issues v-if="resourceIssues" :issues="resourceIssues" />
		</div>

		<list-mode-dropdown
			v-if="selectedMode === 'list' && listModeDropdownOpen"
		/>

		<div :class="$style['info-text']">
			<n8n-text
				v-if="infoText"
				size="small"
			>
					{{ infoText }}
			</n8n-text>
		</div>
	</div>
</template>

<script lang="ts">
import mixins from 'vue-typed-mixins';

import { INodeProperties, INodePropertyMode } from 'n8n-workflow';
import { getParameterModeLabel, hasOnlyListMode, validateResourceLocatorParameter } from './helpers';

import DraggableTarget from '@/components/DraggableTarget.vue';
import ExpressionEdit from '@/components/ExpressionEdit.vue';
import ParameterIssues from '@/components/ParameterIssues.vue';
import ListModeDropdown from '@/components/ResourceLocator/ListModeDropdown.vue';
import { PropType } from 'vue';


export default mixins().extend({
	name: 'ResourceLocator',
	components: {
		DraggableTarget,
		ExpressionEdit,
		ListModeDropdown,
		ParameterIssues,
	},
	props: {
		parameter: {
			type: Object as () => INodeProperties,
			required: true,
		},
		value: {
			type: String,
			default: '',
		},
		mode: {
			type: String,
			default: '',
		},
		inputSize: {
			type: String,
			default: 'small',
			validator: size => {
				return ['mini', 'small', 'medium', 'large', 'xlarge'].includes(size);
			},
		},
		parameterIssues: {
			type: Array as PropType<string[]>,
			default () {
				return [];
			},
		},
		displayValue: {
			type: String,
			default: '',
		},
		displayTitle: {
			type: String,
			default: '',
		},
		expressionDisplayValue: {
			type: String,
			default: '',
		},
		parameterInputClasses: {
			type: Object,
			default () {
				return {};
			},
		},
		isReadOnly: {
			type: Boolean,
			default: false,
		},
		forceShowExpression: {
			type: Boolean,
			default: false,
		},
		isValueExpression: {
			type: Boolean,
			default: false,
		},
		expressionEditDialogVisible: {
			type: Boolean,
			default: false,
		},
	},
	data() {
		return {
			selectedMode: '',
			tempValue: '',
			resourceIssues: [] as string[],
			listModeDropdownOpen: false,
		};
	},
	computed: {
		inputPlaceholder (): string {
			return this.currentMode.placeholder ? this.currentMode.placeholder : '';
		},
		infoText (): string {
			return this.currentMode.hint ?  this.currentMode.hint : this.parameter.description || '';
		},
		currentMode (): INodePropertyMode {
			return this.findModeByName(this.selectedMode) || {} as INodePropertyMode;
		},
		hasMultipleModes (): boolean {
			return (this.parameter.modes && this.parameter.modes.length > 1) ? true : false;
		},
		hasOnlyListMode (): boolean {
			return hasOnlyListMode(this.parameter);
		},
		inputClasses (): {[c: string]: boolean} {
			const classes = {
				...this.parameterInputClasses,
<<<<<<< HEAD
				[this.$style['input-container']]: true,
				[this.$style['list-mode-input-container']]: this.selectedMode === 'list',
=======
>>>>>>> 6adce049
			};
			if (this.resourceIssues.length) {
				classes['has-issues'] = true;
			}
			return classes;
		},
	},
	watch: {
		parameterIssues () {
			this.validate();
		},
		hasMultipleModes (newValue: boolean) {
			this.setDefaultMode();
		},
		value () {
			this.tempValue = this.displayValue as string;
			this.validate();
		},
<<<<<<< HEAD
		isValueExpression (newValue: boolean) {
			if (newValue === true) {
				this.switchFromListMode();
=======
		mode (newMode: string) {
			if (this.selectedMode !== newMode) {
				this.selectedMode = newMode;
>>>>>>> 6adce049
			}
		},
	},
	mounted () {
		this.selectedMode = this.mode;
		this.tempValue = this.displayValue as string;
		this.setDefaultMode();
	},
	methods: {
		setDefaultMode (): void {
			if (this.parameter.modes && this.selectedMode === '') {
				// List mode is selected by default if it's available
				const listMode = this.parameter.modes.find((mode : INodePropertyMode) => mode.name === 'list');
				this.selectedMode = listMode ? listMode.name : this.parameter.modes[0].name;
			}
			this.validate();
		},
		validate (): void {
			const valueToValidate = this.displayValue ? this.displayValue.toString() : this.value ? this.value.toString() : '';
			const validationErrors: string[] = validateResourceLocatorParameter(valueToValidate, this.currentMode);
			this.resourceIssues = this.parameterIssues.concat(validationErrors);
		},
		findModeByName (name: string): INodePropertyMode | null {
			if (this.parameter.modes) {
				return this.parameter.modes.find((mode: INodePropertyMode) => mode.name === name) || null;
			}
			return null;
		},
		getModeLabel (name: string): string | null {
			return getParameterModeLabel(name);
		},
		onInputChange (value: string): void {
			this.$emit('valueChanged', { value, mode: this.selectedMode });
		},
		onModeSelected (value: string): void {
			this.validate();
			this.$emit('modeChanged', { mode: value, value: this.value });
		},
		onDrop(data: string) {
			this.switchFromListMode();
			this.$emit('drop', data);
		},
		onBlur (): void {
			this.$emit('blur');
		},
		onFocus (): void {
			this.$emit('focus');
		},
		listModeDropDownToggle (): void {
			this.listModeDropdownOpen = !this.listModeDropdownOpen;
		},
		switchFromListMode (): void {
			if (this.selectedMode === 'list' && this.parameter.modes) {
				// Find the first mode that's not list mode
				const mode = this.parameter.modes.find(m => m.name !== 'list');
				if (mode) {
					this.selectedMode = mode.name;
				}
			}
		},
	},
});
</script>

<style lang="scss" module>

:root {
	--mode-selector-width: 92px;
}

.mode-selector {
	--input-background-color: initial;
	flex-basis: var(--mode-selector-width);

	input {
		border-radius: var(--border-radius-base) 0 0 var(--border-radius-base);
		border-right: none;
		overflow: hidden;

		&:focus {
			border-right: none;
		}

		&:disabled {
			cursor: not-allowed !important;
		}
	}
}

.resource-locator {
	display: flex;
	flex-wrap: wrap;

	.input-container {
		display: flex;
		align-items: center;
		width: 100%;

		div:first-child {
			display: flex;
			flex-grow: 1;
		}

		input {
			border-radius: 0 var(--border-radius-base) var(--border-radius-base) 0;
		}
		&:hover .edit-window-button {
			display: inline;
		}
	}

	&.multiple-modes {
		.input-container {
			display: flex;
			align-items: center;
			flex-basis: calc(100% - var(--mode-selector-width));
			flex-grow: 1;
		}
	}
}

.edit-window-button {
	display: none;
}

.expand-input-icon-container {
	display: flex;
	height: 100%;
	align-items: center;
}

.has-issues {
	--input-border-color: var(--color-danger);
}

.droppable {
	--input-border-color: var(--color-secondary-tint-1);
	--input-background-color: var(--color-secondary-tint-2);
	--input-border-style: dashed;
}

.activeDrop {
	--input-border-color: var(--color-success);
	--input-background-color: var(--color-success-tint-2);
	--input-border-style: solid;

	textarea, input {
		cursor: grabbing !important;
	}
}

.info-text {
	margin-top: var(--spacing-2xs);
}

.select-icon {
	cursor: pointer;
	font-size: 14px;
	transition: transform 0.3s, -webkit-transform 0.3s;
	-webkit-transform: rotateZ(0);
					transform: rotateZ(0);

	&.is-reverse {
		-webkit-transform: rotateZ(180deg);
					transform: rotateZ(180deg);
	}
}

.list-mode-input-container * {
	cursor: pointer;
}
</style><|MERGE_RESOLUTION|>--- conflicted
+++ resolved
@@ -36,45 +36,6 @@
 				:stickyOffset="4"
 				@drop="onDrop"
 			>
-<<<<<<< HEAD
-				<n8n-input
-					v-if="isValueExpression || droppable || forceShowExpression"
-					type="text"
-					:size="inputSize"
-					:value="activeDrop || forceShowExpression ? '' : expressionDisplayValue"
-					:title="displayTitle"
-					@keydown.stop
-				/>
-				<n8n-input
-					v-else
-					ref="inputField"
-					v-model="tempValue"
-					:size="inputSize"
-					type="text"
-					:value="displayValue"
-					:disabled="isReadOnly"
-					:readonly="selectedMode === 'list'"
-					:title="displayTitle"
-					:placeholder="currentMode.placeholder ? currentMode.placeholder : ''"
-					@change="onInputChange"
-					@keydown.stop
-					@focus="onFocus"
-					@blur="onBlur"
-					@click.native="listModeDropDownToggle"
-				>
-					<div slot="suffix" :class="$style['list-mode-icon-contapiner']">
-						<i
-							v-if="currentMode.name === 'list'"
-							:class="{
-								['el-input__icon']: true,
-								['el-icon-arrow-down']: true,
-								[$style['select-icon']]: true,
-								[$style['is-reverse']]: listModeDropdownOpen
-							}"
-						></i>
-					</div>
-				</n8n-input>
-=======
 				<template v-slot="{ droppable, activeDrop }">
 					<div :class="{
 						...inputClasses,
@@ -111,7 +72,6 @@
 						</n8n-input>
 					</div>
 				</template>
->>>>>>> 6adce049
 			</DraggableTarget>
 			<parameter-issues v-if="resourceIssues" :issues="resourceIssues" />
 		</div>
@@ -240,11 +200,6 @@
 		inputClasses (): {[c: string]: boolean} {
 			const classes = {
 				...this.parameterInputClasses,
-<<<<<<< HEAD
-				[this.$style['input-container']]: true,
-				[this.$style['list-mode-input-container']]: this.selectedMode === 'list',
-=======
->>>>>>> 6adce049
 			};
 			if (this.resourceIssues.length) {
 				classes['has-issues'] = true;
@@ -263,15 +218,9 @@
 			this.tempValue = this.displayValue as string;
 			this.validate();
 		},
-<<<<<<< HEAD
 		isValueExpression (newValue: boolean) {
 			if (newValue === true) {
 				this.switchFromListMode();
-=======
-		mode (newMode: string) {
-			if (this.selectedMode !== newMode) {
-				this.selectedMode = newMode;
->>>>>>> 6adce049
 			}
 		},
 	},
