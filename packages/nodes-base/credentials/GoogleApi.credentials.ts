import type { AxiosRequestConfig } from 'axios';
import axios from 'axios';
import jwt from 'jsonwebtoken';
import moment from 'moment-timezone';
import type {
	ICredentialDataDecryptedObject,
	ICredentialType,
	IHttpRequestOptions,
	INodeProperties,
	Icon,
} from 'n8n-workflow';

<<<<<<< HEAD
import moment from 'moment-timezone';

import jwt from 'jsonwebtoken';

import type { AxiosRequestConfig } from 'axios';

import axios from 'axios';

const regions = [
	{
		name: 'africa-south1',
		displayName: 'Africa',
		location: 'Johannesburg',
	},
	{
		name: 'asia-east1',
		displayName: 'Asia Pacific',
		location: 'Changhua County',
	},
	{
		name: 'asia-east2',
		displayName: 'Asia Pacific',
		location: 'Hong Kong',
	},
	{
		name: 'asia-northeast1',
		displayName: 'Asia Pacific',
		location: 'Tokyo',
	},
	{
		name: 'asia-northeast2',
		displayName: 'Asia Pacific',
		location: 'Osaka',
	},
	{
		name: 'asia-northeast3',
		displayName: 'Asia Pacific',
		location: 'Seoul',
	},
	{
		name: 'asia-south1',
		displayName: 'Asia Pacific',
		location: 'Mumbai',
	},
	{
		name: 'asia-south2',
		displayName: 'Asia Pacific',
		location: 'Delhi',
	},
	{
		name: 'asia-southeast1',
		displayName: 'Asia Pacific',
		location: 'Jurong West',
	},
	{
		name: 'asia-southeast2',
		displayName: 'Asia Pacific',
		location: 'Jakarta',
	},
	{
		name: 'australia-southeast1',
		displayName: 'Asia Pacific',
		location: 'Sydney',
	},
	{
		name: 'australia-southeast2',
		displayName: 'Asia Pacific',
		location: 'Melbourne',
	},
	{
		name: 'europe-central2',
		displayName: 'Europe',
		location: 'Warsaw',
	},
	{
		name: 'europe-north1',
		displayName: 'Europe',
		location: 'Hamina',
	},
	{
		name: 'europe-southwest1',
		displayName: 'Europe',
		location: 'Madrid',
	},
	{
		name: 'europe-west1',
		displayName: 'Europe',
		location: 'St. Ghislain',
	},
	{
		name: 'europe-west10',
		displayName: 'Europe',
		location: 'Berlin',
	},
	{
		name: 'europe-west12',
		displayName: 'Europe',
		location: 'Turin',
	},
	{
		name: 'europe-west2',
		displayName: 'Europe',
		location: 'London',
	},
	{
		name: 'europe-west3',
		displayName: 'Europe',
		location: 'Frankfurt',
	},
	{
		name: 'europe-west4',
		displayName: 'Europe',
		location: 'Eemshaven',
	},
	{
		name: 'europe-west6',
		displayName: 'Europe',
		location: 'Zurich',
	},
	{
		name: 'europe-west8',
		displayName: 'Europe',
		location: 'Milan',
	},
	{
		name: 'europe-west9',
		displayName: 'Europe',
		location: 'Paris',
	},
	{
		name: 'me-central1',
		displayName: 'Middle East',
		location: 'Doha',
	},
	{
		name: 'me-central2',
		displayName: 'Middle East',
		location: 'Dammam',
	},
	{
		name: 'me-west1',
		displayName: 'Middle East',
		location: 'Tel Aviv',
	},
	{
		name: 'northamerica-northeast1',
		displayName: 'Americas',
		location: 'Montréal',
	},
	{
		name: 'northamerica-northeast2',
		displayName: 'Americas',
		location: 'Toronto',
	},
	{
		name: 'northamerica-south1',
		displayName: 'Americas',
		location: 'Queretaro',
	},
	{
		name: 'southamerica-east1',
		displayName: 'Americas',
		location: 'Osasco',
	},
	{
		name: 'southamerica-west1',
		displayName: 'Americas',
		location: 'Santiago',
	},
	{
		name: 'us-central1',
		displayName: 'Americas',
		location: 'Council Bluffs',
	},
	{
		name: 'us-east1',
		displayName: 'Americas',
		location: 'Moncks Corner',
	},
	{
		name: 'us-east4',
		displayName: 'Americas',
		location: 'Ashburn',
	},
	{
		name: 'us-east5',
		displayName: 'Americas',
		location: 'Columbus',
	},
	{
		name: 'us-south1',
		displayName: 'Americas',
		location: 'Dallas',
	},
	{
		name: 'us-west1',
		displayName: 'Americas',
		location: 'The Dalles',
	},
	{
		name: 'us-west2',
		displayName: 'Americas',
		location: 'Los Angeles',
	},
	{
		name: 'us-west3',
		displayName: 'Americas',
		location: 'Salt Lake City',
	},
	{
		name: 'us-west4',
		displayName: 'Americas',
		location: 'Las Vegas',
	},
] as const;

=======
>>>>>>> 3cb70814
export class GoogleApi implements ICredentialType {
	name = 'googleApi';

	displayName = 'Google Service Account API';

	documentationUrl = 'google/service-account';

	icon: Icon = 'file:icons/Google.svg';

	properties: INodeProperties[] = [
		{
			displayName: 'Region',
			name: 'region',
			type: 'options',
			options: regions.map((r) => ({
				name: `${r.displayName} (${r.location}) - ${r.name}`,
				value: r.name,
			})),
			default: 'us-central1',
			description: 'The region where the Google Cloud service is located',
		},
		{
			displayName: 'Service Account Email',
			name: 'email',
			type: 'string',
			placeholder: 'name@email.com',
			default: '',
			description: 'The Google Service account similar to user-808@project.iam.gserviceaccount.com',
			required: true,
		},
		{
			displayName: 'Private Key',
			name: 'privateKey',
			type: 'string',
			default: '',
			placeholder:
				'-----BEGIN PRIVATE KEY-----\nXIYEvQIBADANBg<...>0IhA7TMoGYPQc=\n-----END PRIVATE KEY-----\n',
			description:
				'Enter the private key located in the JSON file downloaded from Google Cloud Console',
			required: true,
			typeOptions: {
				password: true,
			},
		},
		{
			displayName: 'Impersonate a User',
			name: 'inpersonate',
			type: 'boolean',
			default: false,
		},
		{
			displayName: 'Email',
			name: 'delegatedEmail',
			type: 'string',
			default: '',
			displayOptions: {
				show: {
					inpersonate: [true],
				},
			},
			description:
				'The email address of the user for which the application is requesting delegated access',
		},
		{
			displayName: 'Set up for use in HTTP Request node',
			name: 'httpNode',
			type: 'boolean',
			default: false,
		},
		{
			displayName:
				"When using the HTTP Request node, you must specify the scopes you want to send. In other nodes, they're added automatically",
			name: 'httpWarning',
			type: 'notice',
			default: '',
			displayOptions: {
				show: {
					httpNode: [true],
				},
			},
		},
		{
			displayName: 'Scope(s)',
			name: 'scopes',
			type: 'string',
			default: '',
			description:
				'You can find the scopes for services <a href="https://developers.google.com/identity/protocols/oauth2/scopes" target="_blank">here</a>',
			displayOptions: {
				show: {
					httpNode: [true],
				},
			},
		},
	];

	async authenticate(
		credentials: ICredentialDataDecryptedObject,
		requestOptions: IHttpRequestOptions,
	): Promise<IHttpRequestOptions> {
		if (!credentials.httpNode) return requestOptions;

		const privateKey = (credentials.privateKey as string).replace(/\\n/g, '\n').trim();
		const credentialsScopes = (credentials.scopes as string).replace(/\\n/g, '\n').trim();
		credentials.email = (credentials.email as string).trim();

		const regex = /[,\s\n]+/;
		const scopes = credentialsScopes
			.split(regex)
			.filter((scope) => scope)
			.join(' ');

		const now = moment().unix();

		const signature = jwt.sign(
			{
				iss: credentials.email,
				sub: credentials.delegatedEmail || credentials.email,
				scope: scopes,
				aud: 'https://oauth2.googleapis.com/token',
				iat: now,
				exp: now + 3600,
			},
			privateKey,
			{
				algorithm: 'RS256',
				header: {
					kid: privateKey,
					typ: 'JWT',
					alg: 'RS256',
				},
			},
		);

		const axiosRequestConfig: AxiosRequestConfig = {
			headers: {
				'Content-Type': 'application/x-www-form-urlencoded',
			},
			method: 'POST',
			data: new URLSearchParams({
				grant_type: 'urn:ietf:params:oauth:grant-type:jwt-bearer',
				assertion: signature,
			}).toString(),
			url: 'https://oauth2.googleapis.com/token',
		};

		const result = await axios(axiosRequestConfig);

		const { access_token } = result.data;

		const requestOptionsWithAuth: IHttpRequestOptions = {
			...requestOptions,
			headers: {
				...requestOptions.headers,
				Authorization: `Bearer ${access_token}`,
			},
		};

		return requestOptionsWithAuth;
	}
}<|MERGE_RESOLUTION|>--- conflicted
+++ resolved
@@ -10,15 +10,6 @@
 	Icon,
 } from 'n8n-workflow';
 
-<<<<<<< HEAD
-import moment from 'moment-timezone';
-
-import jwt from 'jsonwebtoken';
-
-import type { AxiosRequestConfig } from 'axios';
-
-import axios from 'axios';
-
 const regions = [
 	{
 		name: 'africa-south1',
@@ -227,8 +218,6 @@
 	},
 ] as const;
 
-=======
->>>>>>> 3cb70814
 export class GoogleApi implements ICredentialType {
 	name = 'googleApi';
 
