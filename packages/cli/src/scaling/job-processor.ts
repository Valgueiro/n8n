import type { RunningJobSummary } from '@n8n/api-types';
<<<<<<< HEAD
import { InstanceSettings, WorkflowExecute } from 'n8n-core';
import type {
	ExecutionStatus,
	IExecuteResponsePromiseData,
	IRun,
	IWorkflowExecutionDataProcess,
} from 'n8n-workflow';
import {
	BINARY_ENCODING,
	ApplicationError,
	Workflow,
	ErrorReporterProxy as ErrorReporter,
} from 'n8n-workflow';
=======
import { ErrorReporter, InstanceSettings, WorkflowExecute } from 'n8n-core';
import type { ExecutionStatus, IExecuteResponsePromiseData, IRun } from 'n8n-workflow';
import { BINARY_ENCODING, ApplicationError, Workflow } from 'n8n-workflow';
>>>>>>> 77e2c75c
import type PCancelable from 'p-cancelable';
import { Service } from 'typedi';

import config from '@/config';
import { ExecutionRepository } from '@/databases/repositories/execution.repository';
import { WorkflowRepository } from '@/databases/repositories/workflow.repository';
import { Logger } from '@/logging/logger.service';
import { ManualExecutionService } from '@/manual-execution.service';
import { NodeTypes } from '@/node-types';
import * as WorkflowExecuteAdditionalData from '@/workflow-execute-additional-data';

import type {
	Job,
	JobFinishedMessage,
	JobId,
	JobResult,
	RespondToWebhookMessage,
	RunningJob,
} from './scaling.types';

/**
 * Responsible for processing jobs from the queue, i.e. running enqueued executions.
 */
@Service()
export class JobProcessor {
	private readonly runningJobs: Record<JobId, RunningJob> = {};

	constructor(
		private readonly logger: Logger,
		private readonly errorReporter: ErrorReporter,
		private readonly executionRepository: ExecutionRepository,
		private readonly workflowRepository: WorkflowRepository,
		private readonly nodeTypes: NodeTypes,
		private readonly instanceSettings: InstanceSettings,
		private readonly manualExecutionService: ManualExecutionService,
	) {
		this.logger = this.logger.scoped('scaling');
	}

	async processJob(job: Job): Promise<JobResult> {
		const { executionId, loadStaticData } = job.data;

		const execution = await this.executionRepository.findSingleExecution(executionId, {
			includeData: true,
			unflattenData: true,
		});

		if (!execution) {
			throw new ApplicationError(
				`Worker failed to find data for execution ${executionId} (job ${job.id})`,
				{ level: 'warning' },
			);
		}

		/**
		 * Bull's implicit retry mechanism and n8n's execution recovery mechanism may
		 * cause a crashed execution to be enqueued. We refrain from processing it,
		 * until we have reworked both mechanisms to prevent this scenario.
		 */
		if (execution.status === 'crashed') return { success: false };

		const workflowId = execution.workflowData.id;

		this.logger.info(`Worker started execution ${executionId} (job ${job.id})`, {
			executionId,
			jobId: job.id,
		});

		const startedAt = await this.executionRepository.setRunning(executionId);

		let { staticData } = execution.workflowData;

		if (loadStaticData) {
			const workflowData = await this.workflowRepository.findOne({
				select: ['id', 'staticData'],
				where: { id: workflowId },
			});

			if (workflowData === null) {
				throw new ApplicationError(
					`Worker failed to find workflow ${workflowId} to run execution ${executionId} (job ${job.id})`,
					{ level: 'warning' },
				);
			}

			staticData = workflowData.staticData;
		}

		const workflowSettings = execution.workflowData.settings ?? {};

		let workflowTimeout = workflowSettings.executionTimeout ?? config.getEnv('executions.timeout');

		let executionTimeoutTimestamp: number | undefined;

		if (workflowTimeout > 0) {
			workflowTimeout = Math.min(workflowTimeout, config.getEnv('executions.maxTimeout'));
			executionTimeoutTimestamp = Date.now() + workflowTimeout * 1000;
		}

		const workflow = new Workflow({
			id: workflowId,
			name: execution.workflowData.name,
			nodes: execution.workflowData.nodes,
			connections: execution.workflowData.connections,
			active: execution.workflowData.active,
			nodeTypes: this.nodeTypes,
			staticData,
			settings: execution.workflowData.settings,
		});

		const additionalData = await WorkflowExecuteAdditionalData.getBase(
			undefined,
			undefined,
			executionTimeoutTimestamp,
		);

		const { pushRef } = job.data;

		additionalData.hooks = WorkflowExecuteAdditionalData.getWorkflowHooksWorkerExecuter(
			execution.mode,
			job.data.executionId,
			execution.workflowData,
			{ retryOf: execution.retryOf as string, pushRef },
		);

		if (pushRef) {
			// eslint-disable-next-line @typescript-eslint/no-unsafe-assignment
			additionalData.sendDataToUI = WorkflowExecuteAdditionalData.sendDataToUI.bind({ pushRef });
		}

		additionalData.hooks.hookFunctions.sendResponse = [
			async (response: IExecuteResponsePromiseData): Promise<void> => {
				const msg: RespondToWebhookMessage = {
					kind: 'respond-to-webhook',
					executionId,
					response: this.encodeWebhookResponse(response),
					workerId: this.instanceSettings.hostId,
				};

				await job.progress(msg);
			},
		];

		additionalData.executionId = executionId;

		additionalData.setExecutionStatus = (status: ExecutionStatus) => {
			// Can't set the status directly in the queued worker, but it will happen in InternalHook.onWorkflowPostExecute
			this.logger.debug(
				`Queued worker execution status for execution ${executionId} (job ${job.id}) is "${status}"`,
			);
		};

		let workflowExecute: WorkflowExecute;
		let workflowRun: PCancelable<IRun>;

		if (execution.mode === 'manual') {
			const { startData, resultData, manualData } = execution.data;

			const data: IWorkflowExecutionDataProcess = {
				destinationNode: startData?.destinationNode,
				executionMode: execution.mode,
				runData: resultData.runData,
				pinData: resultData.pinData,
				startNodes: startData?.startNodes,
				workflowData: execution.workflowData,
				partialExecutionVersion: manualData?.partialExecutionVersion,
				dirtyNodeNames: manualData?.dirtyNodeNames,
				triggerToStartFrom: manualData?.triggerToStartFrom,
				userId: manualData?.userId,
			};

			workflowRun = this.manualExecutionService.runManually(
				data,
				workflow,
				additionalData,
				executionId,
				resultData.pinData,
			);
		} else if (execution.data !== undefined) {
			workflowExecute = new WorkflowExecute(additionalData, execution.mode, execution.data);
			workflowRun = workflowExecute.processRunExecutionData(workflow);
		} else {
			this.errorReporter.info(`Worker found execution ${executionId} without data`);
			// Execute all nodes
			// Can execute without webhook so go on
			workflowExecute = new WorkflowExecute(additionalData, execution.mode);
			workflowRun = workflowExecute.run(workflow);
		}

		const runningJob: RunningJob = {
			run: workflowRun,
			executionId,
			workflowId: execution.workflowId,
			workflowName: execution.workflowData.name,
			mode: execution.mode,
			startedAt,
			retryOf: execution.retryOf ?? '',
			status: execution.status,
		};

		this.runningJobs[job.id] = runningJob;

		await workflowRun;

		delete this.runningJobs[job.id];

		this.logger.info(`Worker finished execution ${executionId} (job ${job.id})`, {
			executionId,
			jobId: job.id,
		});

		const msg: JobFinishedMessage = {
			kind: 'job-finished',
			executionId,
			workerId: this.instanceSettings.hostId,
		};

		await job.progress(msg);

		/**
		 * @important Do NOT call `workflowExecuteAfter` hook here.
		 * It is being called from processSuccessExecution() already.
		 */

		return { success: true };
	}

	stopJob(jobId: JobId) {
		this.runningJobs[jobId]?.run.cancel();
		delete this.runningJobs[jobId];
	}

	getRunningJobIds(): JobId[] {
		return Object.keys(this.runningJobs);
	}

	getRunningJobsSummary(): RunningJobSummary[] {
		return Object.values(this.runningJobs).map(({ run, ...summary }) => summary);
	}

	private encodeWebhookResponse(
		response: IExecuteResponsePromiseData,
	): IExecuteResponsePromiseData {
		if (typeof response === 'object' && Buffer.isBuffer(response.body)) {
			response.body = {
				'__@N8nEncodedBuffer@__': response.body.toString(BINARY_ENCODING),
			};
		}

		return response;
	}
}<|MERGE_RESOLUTION|>--- conflicted
+++ resolved
@@ -1,23 +1,12 @@
 import type { RunningJobSummary } from '@n8n/api-types';
-<<<<<<< HEAD
-import { InstanceSettings, WorkflowExecute } from 'n8n-core';
+import { InstanceSettings, WorkflowExecute, ErrorReporter } from 'n8n-core';
 import type {
 	ExecutionStatus,
 	IExecuteResponsePromiseData,
 	IRun,
 	IWorkflowExecutionDataProcess,
 } from 'n8n-workflow';
-import {
-	BINARY_ENCODING,
-	ApplicationError,
-	Workflow,
-	ErrorReporterProxy as ErrorReporter,
-} from 'n8n-workflow';
-=======
-import { ErrorReporter, InstanceSettings, WorkflowExecute } from 'n8n-core';
-import type { ExecutionStatus, IExecuteResponsePromiseData, IRun } from 'n8n-workflow';
 import { BINARY_ENCODING, ApplicationError, Workflow } from 'n8n-workflow';
->>>>>>> 77e2c75c
 import type PCancelable from 'p-cancelable';
 import { Service } from 'typedi';
 
