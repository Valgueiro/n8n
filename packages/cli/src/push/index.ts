import type { PushPayload, PushType } from '@n8n/api-types';
import type { Application } from 'express';
import { ServerResponse } from 'http';
import type { Server } from 'http';
import { InstanceSettings } from 'n8n-core';
import type { Socket } from 'net';
import { Container, Service } from 'typedi';
import { parse as parseUrl } from 'url';
import { Server as WSServer } from 'ws';

import { AuthService } from '@/auth/auth.service';
import config from '@/config';
import type { User } from '@/databases/entities/user';
import { OnShutdown } from '@/decorators/on-shutdown';
import { BadRequestError } from '@/errors/response-errors/bad-request.error';
import { Publisher } from '@/scaling/pubsub/publisher.service';
import { TypedEmitter } from '@/typed-emitter';

import { SSEPush } from './sse.push';
import type { OnPushMessage, PushResponse, SSEPushRequest, WebSocketPushRequest } from './types';
import { WebSocketPush } from './websocket.push';

type PushEvents = {
	editorUiConnected: string;
	message: OnPushMessage;
};

const useWebSockets = config.getEnv('push.backend') === 'websocket';

/**
 * Push service for uni- or bi-directional communication with frontend clients.
 * Uses either server-sent events (SSE, unidirectional from backend --> frontend)
 * or WebSocket (bidirectional backend <--> frontend) depending on the configuration.
 *
 * @emits message when a message is received from a client
 */
@Service()
export class Push extends TypedEmitter<PushEvents> {
	public isBidirectional = useWebSockets;

	private backend = useWebSockets ? Container.get(WebSocketPush) : Container.get(SSEPush);

	constructor(
<<<<<<< HEAD
		private readonly orchestrationService: OrchestrationService,
=======
>>>>>>> b479f14e
		private readonly instanceSettings: InstanceSettings,
		private readonly publisher: Publisher,
	) {
		super();

		if (useWebSockets) this.backend.on('message', (msg) => this.emit('message', msg));
	}

	getBackend() {
		return this.backend;
	}

	handleRequest(req: SSEPushRequest | WebSocketPushRequest, res: PushResponse) {
		const {
			ws,
			query: { pushRef },
			user,
		} = req;

		if (!pushRef) {
			if (ws) {
				ws.send('The query parameter "pushRef" is missing!');
				ws.close(1008);
				return;
			}
			throw new BadRequestError('The query parameter "pushRef" is missing!');
		}

		if (req.ws) {
			(this.backend as WebSocketPush).add(pushRef, user.id, req.ws);
		} else if (!useWebSockets) {
			(this.backend as SSEPush).add(pushRef, user.id, { req, res });
		} else {
			res.status(401).send('Unauthorized');
			return;
		}

		this.emit('editorUiConnected', pushRef);
	}

	broadcast<Type extends PushType>(type: Type, data: PushPayload<Type>) {
		this.backend.sendToAll(type, data);
	}

	send<Type extends PushType>(type: Type, data: PushPayload<Type>, pushRef: string) {
<<<<<<< HEAD
		const isWorker = this.instanceSettings.instanceType === 'worker';

		const isMainOnMultiMain =
			this.instanceSettings.instanceType === 'main' &&
			this.orchestrationService.isMultiMainSetupEnabled;

		if (isWorker || (isMainOnMultiMain && !this.backend.hasPushRef(pushRef))) {
			/**
			 * Worker: Since a worker has no connection to the UI, send a command via
			 * pubsub so that the main process who holds that session can relay
			 * execution lifecycle events to it.
			 *
			 * Multi-main setup: In a manual webhook execution, the main process that
			 * handles a webhook might not be the same as the main process that created
			 * the webhook. If so, the handler process commands the creator process to
			 * relay the former's execution lifecycle events to the creator's frontend.
			 */
=======
		/**
		 * Multi-main setup: In a manual webhook execution, the main process that
		 * handles a webhook might not be the same as the main process that created
		 * the webhook. If so, the handler process commands the creator process to
		 * relay the former's execution lifecycle events to the creator's frontend.
		 */
		if (this.instanceSettings.isMultiMain && !this.backend.hasPushRef(pushRef)) {
>>>>>>> b479f14e
			void this.publisher.publishCommand({
				command: 'relay-execution-lifecycle-event',
				payload: { type, args: data, pushRef },
			});
			return;
		}

		this.backend.sendToOne(type, data, pushRef);
	}

	sendToUsers<Type extends PushType>(
		type: Type,
		data: PushPayload<Type>,
		userIds: Array<User['id']>,
	) {
		this.backend.sendToUsers(type, data, userIds);
	}

	@OnShutdown()
	onShutdown() {
		this.backend.closeAllConnections();
	}
}

export const setupPushServer = (restEndpoint: string, server: Server, app: Application) => {
	if (useWebSockets) {
		const wsServer = new WSServer({ noServer: true });
		server.on('upgrade', (request: WebSocketPushRequest, socket: Socket, head) => {
			if (parseUrl(request.url).pathname === `/${restEndpoint}/push`) {
				wsServer.handleUpgrade(request, socket, head, (ws) => {
					request.ws = ws;

					const response = new ServerResponse(request);
					response.writeHead = (statusCode) => {
						if (statusCode > 200) ws.close();
						return response;
					};

					// @ts-ignore
					// eslint-disable-next-line @typescript-eslint/no-unsafe-call
					app.handle(request, response);
				});
			}
		});
	}
};

export const setupPushHandler = (restEndpoint: string, app: Application) => {
	const endpoint = `/${restEndpoint}/push`;
	const push = Container.get(Push);
	const authService = Container.get(AuthService);
	app.use(
		endpoint,
		// eslint-disable-next-line @typescript-eslint/unbound-method
		authService.authMiddleware,
		(req: SSEPushRequest | WebSocketPushRequest, res: PushResponse) => push.handleRequest(req, res),
	);
};<|MERGE_RESOLUTION|>--- conflicted
+++ resolved
@@ -41,10 +41,6 @@
 	private backend = useWebSockets ? Container.get(WebSocketPush) : Container.get(SSEPush);
 
 	constructor(
-<<<<<<< HEAD
-		private readonly orchestrationService: OrchestrationService,
-=======
->>>>>>> b479f14e
 		private readonly instanceSettings: InstanceSettings,
 		private readonly publisher: Publisher,
 	) {
@@ -90,12 +86,9 @@
 	}
 
 	send<Type extends PushType>(type: Type, data: PushPayload<Type>, pushRef: string) {
-<<<<<<< HEAD
 		const isWorker = this.instanceSettings.instanceType === 'worker';
 
-		const isMainOnMultiMain =
-			this.instanceSettings.instanceType === 'main' &&
-			this.orchestrationService.isMultiMainSetupEnabled;
+		const isMainOnMultiMain = this.instanceSettings.isMultiMain;
 
 		if (isWorker || (isMainOnMultiMain && !this.backend.hasPushRef(pushRef))) {
 			/**
@@ -108,15 +101,6 @@
 			 * the webhook. If so, the handler process commands the creator process to
 			 * relay the former's execution lifecycle events to the creator's frontend.
 			 */
-=======
-		/**
-		 * Multi-main setup: In a manual webhook execution, the main process that
-		 * handles a webhook might not be the same as the main process that created
-		 * the webhook. If so, the handler process commands the creator process to
-		 * relay the former's execution lifecycle events to the creator's frontend.
-		 */
-		if (this.instanceSettings.isMultiMain && !this.backend.hasPushRef(pushRef)) {
->>>>>>> b479f14e
 			void this.publisher.publishCommand({
 				command: 'relay-execution-lifecycle-event',
 				payload: { type, args: data, pushRef },
