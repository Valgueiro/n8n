import type {
	IDataObject,
	INode,
	INodeCredentialsDetails,
	IRun,
	ITaskData,
	NodeApiError,
	WorkflowExecuteMode,
	WorkflowOperationError,
	NodeOperationError,
} from 'n8n-workflow';
import { Container } from 'typedi';
import { v4 as uuid } from 'uuid';

import type { WorkflowEntity } from '@/databases/entities/workflow-entity';
import { CredentialsRepository } from '@/databases/repositories/credentials.repository';
import { VariablesService } from '@/environments/variables/variables.service.ee';

export function generateFailedExecutionFromError(
	mode: WorkflowExecuteMode,
	error: NodeApiError | NodeOperationError | WorkflowOperationError,
	node: INode,
): IRun {
	return {
		data: {
			startData: {
				destinationNode: node.name,
				runNodeFilter: [node.name],
			},
			resultData: {
				error,
				runData: {
					[node.name]: [
						{
							startTime: 0,
							executionTime: 0,
							error,
							source: [],
						},
					],
				},
				lastNodeExecuted: node.name,
			},
			executionData: {
				contextData: {},
				metadata: {},
				nodeExecutionStack: [
					{
						node,
						data: {},
						source: null,
					},
				],
				waitingExecution: {},
				waitingExecutionSource: {},
			},
		},
		finished: false,
		mode,
		startedAt: new Date(),
		stoppedAt: new Date(),
		status: 'error',
	};
}

/**
 * Returns the data of the last executed node
 */
export function getDataLastExecutedNodeData(inputData: IRun): ITaskData | undefined {
	const { runData, pinData = {} } = inputData.data.resultData;
	const { lastNodeExecuted } = inputData.data.resultData;

	if (lastNodeExecuted === undefined) {
		return undefined;
	}

	if (runData[lastNodeExecuted] === undefined) {
		return undefined;
	}

	const lastNodeRunData = runData[lastNodeExecuted][runData[lastNodeExecuted].length - 1];

	let lastNodePinData = pinData[lastNodeExecuted];

	if (lastNodePinData && inputData.mode === 'manual') {
		if (!Array.isArray(lastNodePinData)) lastNodePinData = [lastNodePinData];

		const itemsPerRun = lastNodePinData.map((item, index) => {
			return { json: item, pairedItem: { item: index } };
		});

		return {
			startTime: 0,
			executionTime: 0,
			data: { main: [itemsPerRun] },
			source: lastNodeRunData.source,
		};
	}

	return lastNodeRunData;
}

/**
 * Set node ids if not already set
 */
export function addNodeIds(workflow: WorkflowEntity) {
	const { nodes } = workflow;
	if (!nodes) return;

	nodes.forEach((node) => {
		if (!node.id) {
			node.id = uuid();
		}
	});
}

// Checking if credentials of old format are in use and run a DB check if they might exist uniquely
export async function replaceInvalidCredentials(workflow: WorkflowEntity): Promise<WorkflowEntity> {
	const { nodes } = workflow;
	if (!nodes) return workflow;

	// caching
	const credentialsByName: Record<string, Record<string, INodeCredentialsDetails>> = {};
	const credentialsById: Record<string, Record<string, INodeCredentialsDetails>> = {};

	// for loop to run DB fetches sequential and use cache to keep pressure off DB
	// trade-off: longer response time for less DB queries

	for (const node of nodes) {
		if (!node.credentials || node.disabled) {
			continue;
		}
		// extract credentials types
		const allNodeCredentials = Object.entries(node.credentials);
		for (const [nodeCredentialType, nodeCredentials] of allNodeCredentials) {
			// Check if Node applies old credentials style
			if (typeof nodeCredentials === 'string' || nodeCredentials.id === null) {
				const name = typeof nodeCredentials === 'string' ? nodeCredentials : nodeCredentials.name;
				// init cache for type
				if (!credentialsByName[nodeCredentialType]) {
					credentialsByName[nodeCredentialType] = {};
				}
				if (credentialsByName[nodeCredentialType][name] === undefined) {
					const credentials = await Container.get(CredentialsRepository).findBy({
						name,
						type: nodeCredentialType,
					});
					// if credential name-type combination is unique, use it
					if (credentials?.length === 1) {
						credentialsByName[nodeCredentialType][name] = {
							id: credentials[0].id,
							name: credentials[0].name,
						};
						node.credentials[nodeCredentialType] = credentialsByName[nodeCredentialType][name];
						continue;
					}

					// nothing found - add invalid credentials to cache to prevent further DB checks
					credentialsByName[nodeCredentialType][name] = {
						id: null,
						name,
					};
				} else {
					// get credentials from cache
					node.credentials[nodeCredentialType] = credentialsByName[nodeCredentialType][name];
				}
				continue;
			}

			// Node has credentials with an ID

			// init cache for type
			if (!credentialsById[nodeCredentialType]) {
				credentialsById[nodeCredentialType] = {};
			}

			// check if credentials for ID-type are not yet cached
			if (credentialsById[nodeCredentialType][nodeCredentials.id] === undefined) {
				// check first if ID-type combination exists
				const credentials = await Container.get(CredentialsRepository).findOneBy({
					id: nodeCredentials.id,
					type: nodeCredentialType,
				});
				if (credentials) {
					credentialsById[nodeCredentialType][nodeCredentials.id] = {
						id: credentials.id,
						name: credentials.name,
					};
					node.credentials[nodeCredentialType] =
						credentialsById[nodeCredentialType][nodeCredentials.id];
					continue;
				}
				// no credentials found for ID, check if some exist for name
				const credsByName = await Container.get(CredentialsRepository).findBy({
					name: nodeCredentials.name,
					type: nodeCredentialType,
				});
				// if credential name-type combination is unique, take it
				if (credsByName?.length === 1) {
					// add found credential to cache
					credentialsById[nodeCredentialType][credsByName[0].id] = {
						id: credsByName[0].id,
						name: credsByName[0].name,
					};
					node.credentials[nodeCredentialType] =
						credentialsById[nodeCredentialType][credsByName[0].id];
					continue;
				}

				// nothing found - add invalid credentials to cache to prevent further DB checks
				credentialsById[nodeCredentialType][nodeCredentials.id] = nodeCredentials;
				continue;
			}

			// get credentials from cache
			node.credentials[nodeCredentialType] =
				credentialsById[nodeCredentialType][nodeCredentials.id];
		}
	}

	return workflow;
}

<<<<<<< HEAD
export function getExecutionStartNode(
	data: Pick<IWorkflowExecutionDataProcess, 'startNodes' | 'pinData'>,
	workflow: Workflow,
) {
	let startNode;
	if (
		data.startNodes?.length === 1 &&
		Object.keys(data.pinData ?? {}).includes(data.startNodes[0].name)
	) {
		startNode = workflow.getNode(data.startNodes[0].name) ?? undefined;
	}

	return startNode;
}

=======
>>>>>>> 77e2c75c
export async function getVariables(): Promise<IDataObject> {
	const variables = await Container.get(VariablesService).getAllCached();
	return Object.freeze(
		variables.reduce((prev, curr) => {
			prev[curr.key] = curr.value;
			return prev;
		}, {} as IDataObject),
	);
}<|MERGE_RESOLUTION|>--- conflicted
+++ resolved
@@ -221,24 +221,6 @@
 	return workflow;
 }
 
-<<<<<<< HEAD
-export function getExecutionStartNode(
-	data: Pick<IWorkflowExecutionDataProcess, 'startNodes' | 'pinData'>,
-	workflow: Workflow,
-) {
-	let startNode;
-	if (
-		data.startNodes?.length === 1 &&
-		Object.keys(data.pinData ?? {}).includes(data.startNodes[0].name)
-	) {
-		startNode = workflow.getNode(data.startNodes[0].name) ?? undefined;
-	}
-
-	return startNode;
-}
-
-=======
->>>>>>> 77e2c75c
 export async function getVariables(): Promise<IDataObject> {
 	const variables = await Container.get(VariablesService).getAllCached();
 	return Object.freeze(
