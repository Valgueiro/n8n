--- conflicted
+++ resolved
@@ -109,11 +109,7 @@
 			});
 
 			await this.manager.initialize();
-<<<<<<< HEAD
 			this.debug('License manager initialized');
-=======
-			this.logger.debug('License initialized');
->>>>>>> e5aba60a
 		} catch (e: unknown) {
 			if (e instanceof Error) {
 				this.logger.error('Could not initialize license manager sdk', e);
@@ -137,7 +133,7 @@
 	}
 
 	async onFeatureChange(_features: TFeatures): Promise<void> {
-		this.logger.debug('License feature change detected', _features);
+		this.debug('License feature change detected', _features);
 
 		if (config.getEnv('executions.mode') === 'queue' && config.getEnv('multiMainSetup.enabled')) {
 			const isMultiMainLicensed = _features[LICENSE_FEATURES.MULTIPLE_MAIN_INSTANCES] as
@@ -205,19 +201,15 @@
 		}
 
 		await this.manager.activate(activationKey);
-		this.logger.debug('License activated');
+		this.debug('License activated');
 	}
 
 	async reload(): Promise<void> {
 		if (!this.manager) {
 			return;
 		}
-<<<<<<< HEAD
-		this.debug('Reloading license');
-=======
->>>>>>> e5aba60a
 		await this.manager.reload();
-		this.logger.debug('License reloaded');
+		this.debug('License reloaded');
 	}
 
 	async renew() {
@@ -226,7 +218,7 @@
 		}
 
 		await this.manager.renew();
-		this.logger.debug('License renewed');
+		this.debug('License renewed');
 	}
 
 	@OnShutdown()
@@ -240,7 +232,7 @@
 		}
 
 		await this.manager.shutdown();
-		this.logger.debug('License shut down');
+		this.debug('License shut down');
 	}
 
 	isFeatureEnabled(feature: BooleanLicenseFeature) {
