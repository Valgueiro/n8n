--- conflicted
+++ resolved
@@ -4,21 +4,7 @@
 
 import { Credentials, UserSettings } from 'n8n-core';
 
-<<<<<<< HEAD
-import {
-	Db,
-} from '../../src';
-
-import {
-	getLogger,
-} from '../../src/Logger';
-
-import {
-	LoggerProxy,
-} from 'n8n-workflow';
-=======
 import { LoggerProxy } from 'n8n-workflow';
->>>>>>> d17ab8e9
 
 import * as fs from 'fs';
 import * as glob from 'fast-glob';
