/* eslint-disable @typescript-eslint/no-unsafe-argument */
/* eslint-disable @typescript-eslint/no-unsafe-member-access */
/* eslint-disable no-console */
import { promises as fs } from 'fs';
import { Command, flags } from '@oclif/command';
<<<<<<< HEAD
import {
	BinaryDataManager,
	UserSettings,
	PLACEHOLDER_EMPTY_WORKFLOW_ID,
	ProcessedDataManager,
} from 'n8n-core';
import { INode, LoggerProxy } from 'n8n-workflow';
=======
import { BinaryDataManager, UserSettings, PLACEHOLDER_EMPTY_WORKFLOW_ID } from 'n8n-core';
import { LoggerProxy } from 'n8n-workflow';
>>>>>>> 1d57b109

import {
	ActiveExecutions,
	CredentialsOverwrites,
	CredentialTypes,
	Db,
	ExternalHooks,
	GenericHelpers,
	InternalHooksManager,
	IWorkflowBase,
	IWorkflowExecutionDataProcess,
	LoadNodesAndCredentials,
	NodeTypes,
	WorkflowHelpers,
	WorkflowRunner,
} from '../src';

import { getLogger } from '../src/Logger';
import config from '../config';
import { getInstanceOwner } from '../src/UserManagement/UserManagementHelper';
<<<<<<< HEAD
import { getProcessedDataManagers } from '../src/ProcessedDataManagers';
=======
import { findCliWorkflowStart } from '../src/utils';
>>>>>>> 1d57b109

export class Execute extends Command {
	static description = '\nExecutes a given workflow';

	static examples = [`$ n8n execute --id=5`, `$ n8n execute --file=workflow.json`];

	static flags = {
		help: flags.help({ char: 'h' }),
		file: flags.string({
			description: 'path to a workflow file to execute',
		}),
		id: flags.string({
			description: 'id of the workflow to execute',
		}),
		rawOutput: flags.boolean({
			description: 'Outputs only JSON data, with no other text',
		}),
	};

	// eslint-disable-next-line @typescript-eslint/explicit-module-boundary-types
	async run() {
		const logger = getLogger();
		LoggerProxy.init(logger);
		const binaryDataConfig = config.getEnv('binaryDataManager');
		await BinaryDataManager.init(binaryDataConfig, true);

		const processedDataConfig = config.getEnv('processedDataManager');
		// eslint-disable-next-line @typescript-eslint/no-unsafe-assignment
		const processedDataManagers = await getProcessedDataManagers(processedDataConfig);
		await ProcessedDataManager.init(processedDataConfig, processedDataManagers);

		// eslint-disable-next-line @typescript-eslint/no-shadow
		const { flags } = this.parse(Execute);

		// Start directly with the init of the database to improve startup time
		const startDbInitPromise = Db.init();

		// Load all node and credential types
		const loadNodesAndCredentials = LoadNodesAndCredentials();
		const loadNodesAndCredentialsPromise = loadNodesAndCredentials.init();

		if (!flags.id && !flags.file) {
			console.info(`Either option "--id" or "--file" have to be set!`);
			return;
		}

		if (flags.id && flags.file) {
			console.info(`Either "id" or "file" can be set never both!`);
			return;
		}

		let workflowId: string | undefined;
		let workflowData: IWorkflowBase | undefined;
		if (flags.file) {
			// Path to workflow is given
			try {
				// eslint-disable-next-line @typescript-eslint/no-unsafe-assignment
				workflowData = JSON.parse(await fs.readFile(flags.file, 'utf8'));
			} catch (error) {
				// eslint-disable-next-line @typescript-eslint/no-unsafe-member-access
				if (error.code === 'ENOENT') {
					console.info(`The file "${flags.file}" could not be found.`);
					return;
				}

				throw error;
			}

			// Do a basic check if the data in the file looks right
			// TODO: Later check with the help of TypeScript data if it is valid or not
			if (
				workflowData === undefined ||
				workflowData.nodes === undefined ||
				workflowData.connections === undefined
			) {
				console.info(`The file "${flags.file}" does not contain valid workflow data.`);
				return;
			}

			// eslint-disable-next-line @typescript-eslint/no-unsafe-assignment
			workflowId = workflowData.id ? workflowData.id.toString() : PLACEHOLDER_EMPTY_WORKFLOW_ID;
		}

		// Wait till the database is ready
		await startDbInitPromise;

		if (flags.id) {
			// Id of workflow is given
			workflowId = flags.id;
			workflowData = await Db.collections.Workflow.findOne(workflowId);
			if (workflowData === undefined) {
				console.info(`The workflow with the id "${workflowId}" does not exist.`);
				process.exit(1);
			}
		}

		if (!workflowData) {
			throw new Error('Failed to retrieve workflow data for requested workflow');
		}

		// Make sure the settings exist
		await UserSettings.prepareUserSettings();

		// Wait till the n8n-packages have been read
		await loadNodesAndCredentialsPromise;

		// Load the credentials overwrites if any exist
		const credentialsOverwrites = CredentialsOverwrites();
		await credentialsOverwrites.init();

		// Load all external hooks
		const externalHooks = ExternalHooks();
		await externalHooks.init();

		// Add the found types to an instance other parts of the application can use
		const nodeTypes = NodeTypes();
		await nodeTypes.init(loadNodesAndCredentials.nodeTypes);
		const credentialTypes = CredentialTypes();
		await credentialTypes.init(loadNodesAndCredentials.credentialTypes);

		const instanceId = await UserSettings.getInstanceId();
		const { cli } = await GenericHelpers.getVersions();
		InternalHooksManager.init(instanceId, cli, nodeTypes);

		if (!WorkflowHelpers.isWorkflowIdValid(workflowId)) {
			workflowId = undefined;
		}

		try {
			const startingNode = findCliWorkflowStart(workflowData.nodes);

			const user = await getInstanceOwner();
			const runData: IWorkflowExecutionDataProcess = {
				executionMode: 'cli',
				startNodes: [startingNode.name],
				workflowData,
				userId: user.id,
			};

			const workflowRunner = new WorkflowRunner();
			const executionId = await workflowRunner.run(runData);

			const activeExecutions = ActiveExecutions.getInstance();
			const data = await activeExecutions.getPostExecutePromise(executionId);

			if (data === undefined) {
				throw new Error('Workflow did not return any data!');
			}

			if (data.data.resultData.error) {
				console.info('Execution was NOT successful. See log message for details.');
				logger.info('Execution error:');
				logger.info('====================================');
				logger.info(JSON.stringify(data, null, 2));

				const { error } = data.data.resultData;
				// eslint-disable-next-line @typescript-eslint/no-throw-literal
				throw {
					...error,
					stack: error.stack,
				};
			}
			if (flags.rawOutput === undefined) {
				this.log('Execution was successful:');
				this.log('====================================');
			}
			this.log(JSON.stringify(data, null, 2));
		} catch (e) {
			console.error('Error executing workflow. See log messages for details.');
			logger.error('\nExecution error:');
			logger.info('====================================');
			logger.error(e.message);
			if (e.description) logger.error(e.description);
			logger.error(e.stack);
			this.exit(1);
		}

		this.exit();
	}
}<|MERGE_RESOLUTION|>--- conflicted
+++ resolved
@@ -3,18 +3,13 @@
 /* eslint-disable no-console */
 import { promises as fs } from 'fs';
 import { Command, flags } from '@oclif/command';
-<<<<<<< HEAD
 import {
 	BinaryDataManager,
-	UserSettings,
 	PLACEHOLDER_EMPTY_WORKFLOW_ID,
 	ProcessedDataManager,
+	UserSettings,
 } from 'n8n-core';
-import { INode, LoggerProxy } from 'n8n-workflow';
-=======
-import { BinaryDataManager, UserSettings, PLACEHOLDER_EMPTY_WORKFLOW_ID } from 'n8n-core';
 import { LoggerProxy } from 'n8n-workflow';
->>>>>>> 1d57b109
 
 import {
 	ActiveExecutions,
@@ -35,11 +30,8 @@
 import { getLogger } from '../src/Logger';
 import config from '../config';
 import { getInstanceOwner } from '../src/UserManagement/UserManagementHelper';
-<<<<<<< HEAD
 import { getProcessedDataManagers } from '../src/ProcessedDataManagers';
-=======
 import { findCliWorkflowStart } from '../src/utils';
->>>>>>> 1d57b109
 
 export class Execute extends Command {
 	static description = '\nExecutes a given workflow';
